--- conflicted
+++ resolved
@@ -91,23 +91,11 @@
           Try(ConfigFactory.parseFile(inputFile)) match {
             case Success(parsedConfigFile) =>
               val inputConfig = parsedConfigFile.resolve(ConfigResolveOptions.noSystem())
-<<<<<<< HEAD
-              val schemaConfig = ConfigFactory.parseResources(stdName.schema)
-              if (schemaConfig == null) {
-                List(Problem("error", s"Missing schema resource: ${stdName.schema}"))
-              } else {
-                validate(inputConfig, schemaConfig, inputFile.toString)
-              }
-            case Failure(ex) =>
-              ex.printStackTrace()
-              List(Problem("error", s"Fatal config parsing error in $inputFile: $ex"))
-=======
           val schemaConfig = ConfigFactory.parseResources(stdName.schema)
           if (schemaConfig == null) {
             List(Problem("error", s"Missing schema resource: ${stdName.schema}"))
           } else {
             validate(inputConfig, schemaConfig, inputFile.toString)
->>>>>>> eeb51529
           }
             case Failure(ex) =>
               ex.printStackTrace()
