import sbt._
import Dependencies._
import Settings._
import sbtcrossproject.CrossPlugin.autoImport.{crossProject, CrossType}


def compileScope(deps: ModuleID*): Seq[ModuleID] = deps map (_ % "compile")
def testScope(deps: ModuleID*): Seq[ModuleID]    = deps map (_ % "test")

lazy val clients = Seq(icdWebClient)

// Root of the multi-project build
lazy val root = (project in file("."))
  .aggregate(icd, `icd-db`, `icd-git`, icdWebServer)
  .settings(name := "ICD")

// Core project, implements validation of ICD model files against JSON schema files, icd command line tool
lazy val icd = project
  .enablePlugins(DeployApp)
  .settings(defaultSettings: _*)
  .settings(
    libraryDependencies ++=
      compileScope(
        jsonSchemaValidator,
        scopt,
        scalatags,
        typesafeConfig,
        ficus,
        flexmarkAll,
        itextpdf,
        xmlworker,
        diffson,
        scalaLogging,
        logbackClassic,
        jsoup
      ) ++
        testScope(scalaTest)
  ) dependsOn icdWebSharedJvm

// Adds MongoDB database support, ICD versioning, queries, icd-db command line tool
lazy val `icd-db` = project
  .enablePlugins(DeployApp)
  .settings(defaultSettings: _*)
  .settings(
    libraryDependencies ++=
      compileScope(akkaActor, akkaSlf4j, logbackClassic, reactivemongo, play2Reactivemongo, scalaCsv, playJson) ++
        testScope(scalaTest)
  ) dependsOn icd

// Adds support for working with ICD model file repositories on GitHub, ICD version management, icd-github tool
lazy val `icd-git` = project
  .enablePlugins(DeployApp)
  .settings(defaultSettings: _*)
  .settings(
    libraryDependencies ++=
      compileScope(jgit) ++
        testScope(scalaTest)
  ) dependsOn (icd, `icd-db`)

// -- Play/ScalaJS parts below --

// a Play framework based web server that goes between icd-db and the web client
lazy val icdWebServer = (project in file("icd-web-server"))
  .settings(defaultSettings: _*)
  .settings(dockerSettings: _*)
  .settings(
    isDevMode in scalaJSPipeline := sys.env.get("SCALAJS_PROD").isEmpty,
<<<<<<< HEAD
=======
    Global / onChangedBuildSource := ReloadOnSourceChanges,
>>>>>>> 7866fd4d
    scalaJSProjects := clients,
    pipelineStages in Assets := Seq(scalaJSPipeline),
    pipelineStages := Seq(digest, gzip),
    // triggers scalaJSPipeline when using compile or continuous compilation
    compile in Compile := ((compile in Compile) dependsOn scalaJSPipeline).value,
    includeFilter in (Assets, LessKeys.less) := "icd.less",
    libraryDependencies ++=
      compileScope(filters, guice, scalajsScripts, playJson, jqueryUi, webjarsPlay, bootstrap, bootstrapTable) ++
        testScope(specs2)
  )
  .enablePlugins(PlayScala, SbtWeb, DockerPlugin)
  .dependsOn(`icd-db`, `icd-git`)

// ScalaJS client JavaScript dependencies
val clientJsDeps = Def.setting(
  Seq(
    "org.webjars" % "jquery"    % JQueryVersion / "jquery.js" minified "jquery.min.js",
    "org.webjars" % "jquery-ui" % JQueryUiVersion / "jquery-ui.min.js" dependsOn "jquery.js",
    // Note: Updating to bootstrap-4 could be a lot of work...
    "org.webjars"       % "bootstrap"       % BootstrapVersion / "bootstrap.min.js" dependsOn "jquery.js",
    "org.webjars.bower" % "bootstrap-table" % BootstrapTableVersion / "bootstrap-table.min.js",
    ProvidedJS / "resize.js" dependsOn "jquery-ui.min.js"
  )
)

// a Scala.js based web client that talks to the Play server
lazy val icdWebClient = (project in file("icd-web-client"))
  .settings(commonSettings)
  .settings(
    scalaJSUseMainModuleInitializer := false,
    unmanagedSourceDirectories in Compile := Seq((scalaSource in Compile).value),
    skip in packageJSDependencies := false,
    jsDependencies ++= clientJsDeps.value,
    libraryDependencies ++= clientDeps.value,
    Global / onChangedBuildSource := ReloadOnSourceChanges
  )
  .enablePlugins(ScalaJSPlugin, ScalaJSWeb)
  .dependsOn(icdWebSharedJs)

// contains simple case classes used for data transfer that are shared between the client and server
lazy val icdWebShared = (crossProject(JSPlatform, JVMPlatform).crossType(CrossType.Pure) in file("icd-web-shared"))
  .settings(commonSettings)
  .settings(
    libraryDependencies ++= Seq(
      "com.typesafe.play" %%% "play-json" % PlayJsonVersion,
      "com.lihaoyi"       %%% "scalatags" % ScalaTagsVersion
    )
  )

lazy val icdWebSharedJvm = icdWebShared.jvm
lazy val icdWebSharedJs  = icdWebShared.js

// loads the server project at sbt startup
onLoad in Global := (onLoad in Global).value andThen { s: State =>
  "project icdWebServer" :: s
}<|MERGE_RESOLUTION|>--- conflicted
+++ resolved
@@ -1,8 +1,7 @@
 import sbt._
 import Dependencies._
 import Settings._
-import sbtcrossproject.CrossPlugin.autoImport.{crossProject, CrossType}
-
+import sbtcrossproject.{crossProject, CrossType}
 
 def compileScope(deps: ModuleID*): Seq[ModuleID] = deps map (_ % "compile")
 def testScope(deps: ModuleID*): Seq[ModuleID]    = deps map (_ % "test")
@@ -65,10 +64,7 @@
   .settings(dockerSettings: _*)
   .settings(
     isDevMode in scalaJSPipeline := sys.env.get("SCALAJS_PROD").isEmpty,
-<<<<<<< HEAD
-=======
     Global / onChangedBuildSource := ReloadOnSourceChanges,
->>>>>>> 7866fd4d
     scalaJSProjects := clients,
     pipelineStages in Assets := Seq(scalaJSPipeline),
     pipelineStages := Seq(digest, gzip),
